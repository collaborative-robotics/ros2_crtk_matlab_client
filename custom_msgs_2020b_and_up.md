--- conflicted
+++ resolved
@@ -31,14 +31,10 @@
 In your `startup.m`, you can add the `addpath` commands that you want executed everytime your start Matlab:
 ```matlab
 % to locate crtk_msgs
-<<<<<<< HEAD
 % some Matlab versions use the following path
 addpath('~/catkin_ws/src/crtk/matlab_gen/msggen')
 % more recent versions might be using this instead
 addpath('~/catkin_ws/src/crtk/matlab_msg_gen_ros1/glnxa64/install/m')
-=======
-addpath('~/ros2_ws/src/crtk/matlab_msg_gen/glnxa64/install/m')
->>>>>>> 1e794dff
 % to locate crtk client
 addpath('~/ros2_ws/src/crtk/crtk_matlab_client')
 % to locate dvrk code - only for dVRK users
